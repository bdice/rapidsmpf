--- conflicted
+++ resolved
@@ -323,15 +323,11 @@
 
     void SetUp() override {
         std::tie(n_threads, n_inserts, n_partitions, n_consumers) = GetParam();
-<<<<<<< HEAD
 
         if (n_consumers > 1)
             GTEST_SKIP();  // TODO: Fix this (#553)
 
-        BaseStreamingFixture::SetUpWithThreads(n_threads);
-=======
         BaseStreamingShuffle::SetUpWithThreads(n_threads);
->>>>>>> 10958450
         GlobalEnvironment->barrier();  // prevent accidental mixup between shufflers
     }
 
